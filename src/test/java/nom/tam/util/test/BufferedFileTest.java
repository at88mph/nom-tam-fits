package nom.tam.util.test;

/*
 * #%L
 * nom.tam FITS library
 * %%
 * Copyright (C) 2004 - 2015 nom-tam-fits
 * %%
 * This is free and unencumbered software released into the public domain.
 * 
 * Anyone is free to copy, modify, publish, use, compile, sell, or
 * distribute this software, either in source code form or as a compiled
 * binary, for any purpose, commercial or non-commercial, and by any
 * means.
 * 
 * In jurisdictions that recognize copyright laws, the author or authors
 * of this software dedicate any and all copyright interest in the
 * software to the public domain. We make this dedication for the benefit
 * of the public at large and to the detriment of our heirs and
 * successors. We intend this dedication to be an overt act of
 * relinquishment in perpetuity of all present and future rights to this
 * software under copyright law.
 * 
 * THE SOFTWARE IS PROVIDED "AS IS", WITHOUT WARRANTY OF ANY KIND,
 * EXPRESS OR IMPLIED, INCLUDING BUT NOT LIMITED TO THE WARRANTIES OF
 * MERCHANTABILITY, FITNESS FOR A PARTICULAR PURPOSE AND NONINFRINGEMENT.
 * IN NO EVENT SHALL THE AUTHORS BE LIABLE FOR ANY CLAIM, DAMAGES OR
 * OTHER LIABILITY, WHETHER IN AN ACTION OF CONTRACT, TORT OR OTHERWISE,
 * ARISING FROM, OUT OF OR IN CONNECTION WITH THE SOFTWARE OR THE USE OR
 * OTHER DEALINGS IN THE SOFTWARE.
 * #L%
 */

import static org.junit.Assert.assertEquals;
import static org.junit.Assert.assertFalse;
import static org.junit.Assert.assertTrue;

import java.io.BufferedInputStream;
import java.io.BufferedOutputStream;
import java.io.ByteArrayInputStream;
import java.io.ByteArrayOutputStream;
import java.io.DataInputStream;
import java.io.DataOutputStream;
import java.io.EOFException;
import java.io.FileInputStream;
import java.io.FileOutputStream;
import java.io.IOException;
import java.io.InputStream;
import java.io.OutputStream;
import java.io.RandomAccessFile;

import org.junit.Assert;
import org.junit.Test;
import org.junit.Before;
import org.junit.After;

import nom.tam.fits.FitsFactory;
import nom.tam.fits.compress.CloseIS;
import nom.tam.util.ArrayDataInput;
import nom.tam.util.ArrayFuncs;
import nom.tam.util.AsciiFuncs;
import nom.tam.util.BufferedDataInputStream;
import nom.tam.util.BufferedDataOutputStream;
import nom.tam.util.BufferedFile;
import nom.tam.util.FitsIO;
import nom.tam.util.SafeClose;
import nom.tam.util.TestArrayFuncs;
import nom.tam.util.type.ElementType;

/**
 * This class provides runs tests of the BufferedI/O classes: BufferedFile,
 * BufferedDataInputStream and BufferedDataOutputStream. A limited comparison to
 * the standard I/O classes can also be made.
 * <p>
 * Input and output of all primitive scalar and tiledImageOperation types is
 * tested, however input and output of String data is not. Users may choose to
 * test the BufferedFile class, the BufferedDataXPUT classes tiledImageOperation
 * methods, the BufferedDataXPUT classes using the methods of DataXput, the
 * traditional I/O classes, or any combination thereof.
 */
public class BufferedFileTest {

    private static final class InputStreamControl extends ByteArrayInputStream {

        boolean started = false;

        boolean closed = false;

        boolean block = true;

        boolean exception = false;

        private InputStreamControl() {
            super(new byte[5]);
        }

        @Override
        public int read() {
            waitAndThrow();
            return super.read();
        }

        @Override
        public int read(byte[] b) throws IOException {
            waitAndThrow();
            return super.read(b);
        }

        @Override
        public synchronized int read(byte[] b, int off, int len) {
            waitAndThrow();
            return super.read(b, off, len);
        }

        private void waitAndThrow() {
            started = true;
            while (block) {
                sleep();
            }
            if (exception) {
                ThrowAnyException.throwIOException("" + hashCode());
            }
        }

        @Override
        public void close() throws IOException {
            closed = true;
        }
    }

    private static final class OutputStreamControl extends ByteArrayOutputStream {

        boolean started = false;

        boolean closed = false;

        boolean block = true;

        boolean exception = false;

        public void close() throws IOException {
            closed = true;
        }

        @Override
        public void write(byte[] b) throws IOException {
            waitAndThrow();
            super.write(b);
        }

        public void write(byte[] b, int off, int len) {
            waitAndThrow();
            super.write(b, off, len);
        }

        private void waitAndThrow() {
            started = true;
            while (block) {
                sleep();
            }
            if (exception) {
                ThrowAnyException.throwIOException("" + hashCode());
            }
        }
    }

    private static final class ProcessSimulator extends Process {

        private OutputStreamControl out = new OutputStreamControl();

        private InputStreamControl in = new InputStreamControl();

        private InputStreamControl err = new InputStreamControl();

        @Override
        public int waitFor() throws InterruptedException {
            return 0;
        }

        @Override
        public OutputStream getOutputStream() {
            return out;
        }

        @Override
        public InputStream getInputStream() {
            return in;
        }

        @Override
        public InputStream getErrorStream() {
            return err;
        }

        @Override
        public int exitValue() {
            return 0;
        }

        @Override
        public void destroy() {
        }
    }

    private static void sleep() {
        try {
            Thread.sleep(10L);
        } catch (InterruptedException e) {
            Assert.fail("thread interupted");
        }
    }

    private long lastTime;

    public void bufferedFileTest(String filename, int iter, double[] db, double[] db2, float[] fl, float[] fl2, long[] ln, long[] ln2, int[] in, int[] in2, short[] sh,
            short[] sh2, char[] ch, char[] ch2, byte[] by, byte[] by2, boolean[] bl, boolean[] bl2, int[][][][] multi, int[][][][] multi2) throws Exception {

        int dim = db.length;

        double ds = Math.random() - 0.5;
        double ds2;
        float fs = (float) (Math.random() - 0.5);
        float fs2;
        int is = (int) (1000000 * (Math.random() - 500000));
        int is2;
        long ls = (long) (100000000000L * (Math.random() - 50000000000L));
        long ls2;
        short ss = (short) (60000 * (Math.random() - 30000));
        short ss2;
        // AK: FITS only support ASCII characters, not unicode
        // so we should not write outside of ASCII range.
        char cs = (char) (256 * Math.random());
        char cs2;
        byte bs = (byte) (256 * Math.random() - 128);
        byte bs2;
        boolean bls = Math.random() > 0.5;
        boolean bls2;

        System.out.println("New libraries: nom.tam.util.BufferedFile");
        System.out.println("               Using tiledImageOperation I/O methods.");

        BufferedFile f = new BufferedFile(filename, "rw");

        resetTime();
        for (int i = 0; i < iter; i += 1) {
            f.writeArray(db);
        }
        System.out.println("  BF  Dbl write: " + ElementType.DOUBLE.size() * dim * iter / (1000 * deltaTime()));
        for (int i = 0; i < iter; i += 1) {
            f.writeArray(fl);
        }
        System.out.println("  BF  Flt write: " + ElementType.FLOAT.size() * dim * iter / (1000 * deltaTime()));
        for (int i = 0; i < iter; i += 1) {
            f.writeArray(in);
        }
        System.out.println("  BF  Int write: " + ElementType.INT.size() * dim * iter / (1000 * deltaTime()));
        for (int i = 0; i < iter; i += 1) {
            f.writeArray(ln);
        }
        System.out.println("  BF  Lng write: " + ElementType.LONG.size() * dim * iter / (1000 * deltaTime()));
        for (int i = 0; i < iter; i += 1) {
            f.writeArray(sh);
        }
        System.out.println("  BF  Sht write: " + ElementType.SHORT.size() * dim * iter / (1000 * deltaTime()));
        for (int i = 0; i < iter; i += 1) {
            f.writeArray(ch);
        }
        System.out.println("  BF  Chr write: " + ElementType.CHAR.size() * dim * iter / (1000 * deltaTime()));
        for (int i = 0; i < iter; i += 1) {
            f.writeArray(by);
        }
        System.out.println("  BF  Byt write: " + ElementType.BYTE.size() * dim * iter / (1000 * deltaTime()));
        for (int i = 0; i < iter; i += 1) {
            f.writeArray(bl);
        }
        System.out.println("  BF  Boo write: " + ElementType.BOOLEAN.size() * dim * iter / (1000 * deltaTime()));

        f.writeByte(bs);
        f.writeChar(cs);
        f.writeShort(ss);
        f.writeInt(is);
        f.writeLong(ls);
        f.writeFloat(fs);
        f.writeDouble(ds);
        f.writeBoolean(bls);

        f.writeArray(multi);
        f.seek(0);
        
        resetTime();
        for (int i = 0; i < iter; i += 1) {
            f.readLArray(db2);
        }
        System.out.println("  BF  Dbl read:  " + ElementType.DOUBLE.size() * dim * iter / (1000 * deltaTime()));
        for (int i = 0; i < iter; i += 1) {
            f.readLArray(fl2);
        }
        System.out.println("  BF  Flt read:  " + ElementType.FLOAT.size() * dim * iter / (1000 * deltaTime()));
        for (int i = 0; i < iter; i += 1) {
            f.readLArray(in2);
        }
        System.out.println("  BF  Int read:  " + ElementType.INT.size() * dim * iter / (1000 * deltaTime()));
        for (int i = 0; i < iter; i += 1) {
            f.readLArray(ln2);
        }
        System.out.println("  BF  Lng read:  " + ElementType.LONG.size() * dim * iter / (1000 * deltaTime()));
        for (int i = 0; i < iter; i += 1) {
            f.readLArray(sh2);
        }
        System.out.println("  BF  Sht read:  " + ElementType.SHORT.size() * dim * iter / (1000 * deltaTime()));
        for (int i = 0; i < iter; i += 1) {
            f.readLArray(ch2);
        }
        System.out.println("  BF  Chr read:  " + ElementType.CHAR.size() * dim * iter / (1000 * deltaTime()));
        for (int i = 0; i < iter; i += 1) {
            f.readLArray(by2);
        }
        System.out.println("  BF  Byt read:  " + ElementType.BYTE.size() * dim * iter / (1000 * deltaTime()));
        for (int i = 0; i < iter; i += 1) {
            f.readLArray(bl2);
        }
        System.out.println("  BF  Boo read:  " + ElementType.BOOLEAN.size() * dim * iter / (1000 * deltaTime()));
        
        bs2 = f.readByte();
        cs2 = f.readChar();
        ss2 = f.readShort();
        is2 = f.readInt();
        ls2 = f.readLong();
        fs2 = f.readFloat();
        ds2 = f.readDouble();
        bls2 = f.readBoolean();

        // Now read only pieces of the multidimensional tiledImageOperation.
        for (int i = 0; i < 5; i += 1) {
            // Skip the odd initial indices and
            // read the evens.
            f.skipBytes(4000);
            f.readLArray(multi2[2 * i + 1]);
        }

        System.out.println("BufferedFile Verification:");
        System.out.println("  Arrays:");

        for (int i = 0; i < dim; i += 1) {
            if (!Double.isNaN(db[i])) {
                assertFalse("Double error at " + i, db[i] != db2[i]);
            }
            if (!Float.isNaN(fl[i])) {
                assertFalse("Float error at " + i, fl[i] != fl2[i]);
            }
            assertFalse("Int error at " + i, in[i] != in2[i]);
            assertFalse("Long error at " + i, ln[i] != ln2[i]);
            assertFalse("Short error at " + i, sh[i] != sh2[i]);
            assertFalse("Char error at " + i + ":" + (short) ch[i] + "|" + (short) ch2[i], ch[i] != ch2[i]);
            assertFalse("Byte error at " + i, by[i] != by2[i]);
            assertFalse("Bool error at " + i, bl[i] != bl2[i]);
        }

        System.out.println("  Scalars:");
        // Check the scalars.

        assertTrue("mismatch", bls == bls2);
        assertTrue("mismatch", bs == bs2);
        assertTrue("mismatch", cs == cs2);
        assertTrue("mismatch", ss == ss2);
        assertTrue("mismatch", is == is2);
        assertTrue("mismatch", ls == ls2);
        assertTrue("mismatch", fs == fs2);
        assertTrue("mismatch", ds == ds2);

        System.out.println("  Multi: odd rows should match");
        for (int i = 0; i < 10; i += 1) {
            System.out.println("      " + i + " " + multi[i][i][i][i] + " " + multi2[i][i][i][i]);
            if (i % 2 == 1) {
                assertEquals(i, multi[i][i][i][i]);
                assertEquals(i, multi2[i][i][i][i]);
            }
        }
        System.out.println("Done BufferedFile Tests");
    }

    public void bufferedStreamTest(String filename, int iter, double[] db, double[] db2, float[] fl, float[] fl2, long[] ln, long[] ln2, int[] in, int[] in2, short[] sh,
            short[] sh2, char[] ch, char[] ch2, byte[] by, byte[] by2, boolean[] bl, boolean[] bl2, int[][][][] multi, int[][][][] multi2) throws Exception {

        int dim = db.length;

        double ds = Math.random() - 0.5;
        double ds2;
        float fs = (float) (Math.random() - 0.5);
        float fs2;
        int is = (int) (1000000 * (Math.random() - 500000));
        int is2;
        long ls = (long) (100000000000L * (Math.random() - 50000000000L));
        long ls2;
        short ss = (short) (60000 * (Math.random() - 30000));
        short ss2;
        // AK: FITS only support ASCII characters, not unicode
        // so we should not write outside of ASCII range.
        char cs = (char) (256 * Math.random());
        char cs2;
        byte bs = (byte) (256 * Math.random() - 128);
        byte bs2;
        boolean bls = Math.random() > 0.5;
        boolean bls2;
        System.out.println("New libraries: nom.tam.util.BufferedDataXXputStream");
        System.out.println("               Using tiledImageOperation I/O methods");

        {
            BufferedDataOutputStream f = new BufferedDataOutputStream(new FileOutputStream(filename));

            resetTime();
            for (int i = 0; i < iter; i += 1) {
                f.writeArray(db);
            }
            System.out.println("  BDS Dbl write: " + ElementType.DOUBLE.size() * dim * iter / (1000 * deltaTime()));
            for (int i = 0; i < iter; i += 1) {
                f.writeArray(fl);
            }
            System.out.println("  BDS Flt write: " + ElementType.FLOAT.size() * dim * iter / (1000 * deltaTime()));
            for (int i = 0; i < iter; i += 1) {
                f.writeArray(in);
            }
            System.out.println("  BDS Int write: " + ElementType.INT.size() * dim * iter / (1000 * deltaTime()));
            for (int i = 0; i < iter; i += 1) {
                f.writeArray(ln);
            }
            System.out.println("  BDS Lng write: " + ElementType.LONG.size() * dim * iter / (1000 * deltaTime()));
            for (int i = 0; i < iter; i += 1) {
                f.writeArray(sh);
            }
            System.out.println("  BDS Sht write: " + ElementType.SHORT.size() * dim * iter / (1000 * deltaTime()));
            for (int i = 0; i < iter; i += 1) {
                f.writeArray(ch);
            }
            System.out.println("  BDS Chr write: " + ElementType.CHAR.size() * dim * iter / (1000 * deltaTime()));
            for (int i = 0; i < iter; i += 1) {
                f.writeArray(by);
            }
            System.out.println("  BDS Byt write: " + ElementType.BYTE.size() * dim * iter / (1000 * deltaTime()));
            for (int i = 0; i < iter; i += 1) {
                f.writeArray(bl);
            }
            System.out.println("  BDS Boo write: " + ElementType.BOOLEAN.size() * dim * iter / (1000 * deltaTime()));

            f.writeByte(bs);
            f.writeChar(cs);
            f.writeShort(ss);
            f.writeInt(is);
            f.writeLong(ls);
            f.writeFloat(fs);
            f.writeDouble(ds);
            f.writeBoolean(bls);

            f.writeArray(multi);
            f.flush();
            f.close();
        }

        {
            BufferedDataInputStream f = new BufferedDataInputStream(new FileInputStream(filename));

            resetTime();
            for (int i = 0; i < iter; i += 1) {
                f.readLArray(db2);
            }
            System.out.println("  BDS Dbl read:  " + ElementType.DOUBLE.size() * dim * iter / (1000 * deltaTime()));
            for (int i = 0; i < iter; i += 1) {
                f.readLArray(fl2);
            }
            System.out.println("  BDS Flt read:  " + ElementType.FLOAT.size() * dim * iter / (1000 * deltaTime()));
            for (int i = 0; i < iter; i += 1) {
                f.readLArray(in2);
            }
            System.out.println("  BDS Int read:  " + ElementType.INT.size() * dim * iter / (1000 * deltaTime()));
            for (int i = 0; i < iter; i += 1) {
                f.readLArray(ln2);
            }
            System.out.println("  BDS Lng read:  " + ElementType.LONG.size() * dim * iter / (1000 * deltaTime()));
            for (int i = 0; i < iter; i += 1) {
                f.readLArray(sh2);
            }
            System.out.println("  BDS Sht read:  " + ElementType.SHORT.size() * dim * iter / (1000 * deltaTime()));
            for (int i = 0; i < iter; i += 1) {
                f.readLArray(ch2);
            }
            System.out.println("  BDS Chr read:  " + ElementType.CHAR.size() * dim * iter / (1000 * deltaTime()));
            for (int i = 0; i < iter; i += 1) {
                f.readLArray(by2);
            }
            System.out.println("  BDS Byt read:  " + ElementType.BYTE.size() * dim * iter / (1000 * deltaTime()));
            for (int i = 0; i < iter; i += 1) {
                f.readLArray(bl2);
            }
            System.out.println("  BDS Boo read:  " + ElementType.BOOLEAN.size() * dim * iter / (1000 * deltaTime()));

            bs2 = f.readByte();
            cs2 = f.readChar();
            ss2 = f.readShort();
            is2 = f.readInt();
            ls2 = f.readLong();
            fs2 = f.readFloat();
            ds2 = f.readDouble();
            bls2 = f.readBoolean();

            for (int i = 0; i < 10; i += 1) {
                multi2[i][i][i][i] = 0;
            }

            // Now read only pieces of the multidimensional tiledImageOperation.
            for (int i = 0; i < 5; i += 1) {
                System.out.println("Multiread:" + i);
                // Skip the odd initial indices and
                // read the evens.
                f.skipBytes(4000);
                f.readLArray(multi2[2 * i + 1]);
            }
            f.close();
        }

        System.out.println("Stream Verification:");
        System.out.println("  Arrays:");

        for (int i = 0; i < dim; i += 1) {

            if (!Double.isNaN(db[i])) {
                assertFalse("Double error at " + i, db[i] != db2[i]);
            }
            if (!Float.isNaN(fl[i])) {
                assertFalse("Float error at " + i, fl[i] != fl2[i]);
            }
            assertFalse("Int error at " + i, in[i] != in2[i]);
            assertFalse("Long error at " + i, ln[i] != ln2[i]);
            assertFalse("Short error at " + i, sh[i] != sh2[i]);
            assertFalse("Char error at " + i, ch[i] != ch2[i]);
            assertFalse("Byte error at " + i, by[i] != by2[i]);
            assertFalse("Bool error at " + i, bl[i] != bl2[i]);

        }

        System.out.println("  Scalars:");
        // Check the scalars.

        assertTrue("mismatch", bls == bls2);
        assertTrue("mismatch", bs == bs2);
        assertTrue("mismatch", cs == cs2);
        assertTrue("mismatch", ss == ss2);
        assertTrue("mismatch", is == is2);
        assertTrue("mismatch", ls == ls2);
        assertTrue("mismatch", fs == fs2);
        assertTrue("mismatch", ds == ds2);

        System.out.println("  Multi: odd rows should match");
        for (int i = 0; i < 10; i += 1) {
            System.out.println("      " + i + " " + multi[i][i][i][i] + " " + multi2[i][i][i][i]);
        }
        System.out.println("Done BufferedStream Tests");
    }

    public void buffStreamSimpleTest(String filename, int iter, int[] in, int[] in2) throws Exception {

        System.out.println("New libraries:  nom.tam.BufferedDataXXputStream");
        System.out.println("                Using non-tiledImageOperation I/O");
        BufferedDataOutputStream f = new BufferedDataOutputStream(new FileOutputStream(filename), 32768);
        resetTime();
        int dim = in.length;
        for (int j = 0; j < iter; j += 1) {
            for (int i = 0; i < dim; i += 1) {
                f.writeInt(in[i]);
            }
        }
        f.flush();
        f.close();
        System.out.println("  BDS Int write: " + 4 * dim * iter / (1000 * deltaTime()));

        BufferedDataInputStream is = new BufferedDataInputStream(new BufferedInputStream(new FileInputStream(filename), 32768));
        resetTime();
        for (int j = 0; j < iter; j += 1) {
            for (int i = 0; i < dim; i += 1) {
                in2[i] = is.readInt();
            }
        }
        System.out.println("  BDS Int read:  " + 4 * dim * iter / (1000 * deltaTime()));
    }

    private double deltaTime() {
        long time = lastTime;
        lastTime = System.currentTimeMillis();
        return (lastTime - time) / 1000.;
    }
    
    @Before
    @After
    public void setDefaults() {
        FitsFactory.setDefaults();
    }

    @Test
<<<<<<< HEAD
    public void datailTestAscii() throws Exception {
        FitsFactory.setUseUnicodeChars(false);
        doTest("target/bufferedFile.test", 1000, 1);
    }

    @Test
    public void datailTest2Ascii() throws Exception {
        FitsFactory.setUseUnicodeChars(false);
        doTest("target/bufferedFile2.test", 2000, 4);
=======
    public void datailTest() throws Exception {
        doTest("target/bufferedFile.test", 1000, 1000);
    }

    @Test
    public void datailTest2() throws Exception {
        doTest("target/bufferedFile2.test", 2000, 4000);
>>>>>>> 223e1040
    }
    
    @Test
    public void datailTestUnicode() throws Exception {
        FitsFactory.setUseUnicodeChars(true);
        doTest("target/bufferedFileU.test", 1000, 1);
    }

    @Test
    public void datailTest2Unicode() throws Exception {
        FitsFactory.setUseUnicodeChars(true);
        doTest("target/bufferedFile2U.test", 2000, 4);
    }

    /**
     * Usage: java nom.tam.util.test.BufferedFileTester file [dim [iter
     * [flags]]] where file is the file to be read and written. dim is the
     * dimension of the arrays to be written. iter is the number of times each
     * tiledImageOperation is written. flags a string indicating what I/O to
     * test O -- test old I/O (RandomAccessFile and standard streams) R --
     * BufferedFile (i.e., random access) S -- BufferedDataXPutStream X --
     * BufferedDataXPutStream using standard methods
     */
    public void doTest(String filename, int dim, int iter) throws Exception {
        System.out.println("Allocating arrays.");
        double[] db = new double[dim];
        float[] fl = new float[dim];
        int[] in = new int[dim];
        long[] ln = new long[dim];
        short[] sh = new short[dim];
        byte[] by = new byte[dim];
        char[] ch = new char[dim];
        boolean[] bl = new boolean[dim];

        System.out.println("Initializing arrays -- may take a while");
        int sign = 1;
        for (int i = 0; i < dim; i += 1) {

            double x = sign * Math.pow(10., 20 * Math.random());
            db[i] = x;
            fl[i] = (float) x;
            in[i] = (int) x;
            ln[i] = (long) x;
            sh[i] = (short) x;
            by[i] = (byte) x;
            // AK: FITS only support ASCII characters, not unicode
            // so we should not test roundtrips outside of ASCII range.
            ch[i] = FitsFactory.isUseUnicodeChars() ? (char) sh[i] : (char) (sh[i] & 0xFF);
            bl[i] = x > 0;

            sign = -sign;
        }

        // Ensure special values are tested.

        by[0] = Byte.MIN_VALUE;
        by[1] = Byte.MAX_VALUE;
        by[2] = 0;
        ch[0] = FitsFactory.isUseUnicodeChars() ? Character.MIN_VALUE : 0x0;
        ch[1] = FitsFactory.isUseUnicodeChars() ? Character.MAX_VALUE : 0xFF;
        ch[2] = 0;
        sh[0] = Short.MAX_VALUE;
        sh[1] = Short.MIN_VALUE;
        sh[0] = 0;
        in[0] = Integer.MAX_VALUE;
        in[1] = Integer.MIN_VALUE;
        in[2] = 0;
        ln[0] = Long.MIN_VALUE;
        ln[1] = Long.MAX_VALUE;
        ln[2] = 0;
        fl[0] = Float.MIN_VALUE;
        fl[1] = Float.MAX_VALUE;
        fl[2] = Float.POSITIVE_INFINITY;
        fl[3] = Float.NEGATIVE_INFINITY;
        fl[4] = Float.NaN;
        fl[5] = 0;
        db[0] = Double.MIN_VALUE;
        db[1] = Double.MAX_VALUE;
        db[2] = Double.POSITIVE_INFINITY;
        db[3] = Double.NEGATIVE_INFINITY;
        db[4] = Double.NaN;
        db[5] = 0;

        double[] db2 = new double[dim];
        float[] fl2 = new float[dim];
        int[] in2 = new int[dim];
        long[] ln2 = new long[dim];
        short[] sh2 = new short[dim];
        byte[] by2 = new byte[dim];
        char[] ch2 = new char[dim];
        boolean[] bl2 = new boolean[dim];

        int[][][][] multi = new int[10][10][10][10];
        int[][][][] multi2 = new int[10][10][10][10];
        for (int i = 0; i < 10; i += 1) {
            multi[i][i][i][i] = i;
        }

        standardFileTest(filename, 1, in, in2);
        standardStreamTest(filename, iter, in, in2);

        buffStreamSimpleTest(filename, iter, in, in2);

        bufferedFileTest(filename, iter, db, db2, fl, fl2, ln, ln2, in, in2, sh, sh2, ch, ch2, by, by2, bl, bl2, multi, multi2);

        bufferedStreamTest(filename, iter, db, db2, fl, fl2, ln, ln2, in, in2, sh, sh2, ch, ch2, by, by2, bl, bl2, multi, multi2);

    }

    private void resetTime() {
        lastTime = new java.util.Date().getTime();
    }

    public void standardFileTest(String filename, int iter, int[] in, int[] in2) throws Exception {
        System.out.println("Standard I/O library: java.io.RandomAccessFile");

        RandomAccessFile f = null;
        try {
            f = new RandomAccessFile(filename, "rw");
            int dim = in.length;
            resetTime();
            f.seek(0);
            for (int j = 0; j < iter; j += 1) {
                for (int i = 0; i < dim; i += 1) {
                    f.writeInt(in[i]);
                }
            }
            System.out.println("  RAF Int write: " + 4 * dim * iter / (1000 * deltaTime()));
            f.seek(0);
            resetTime();
            for (int j = 0; j < iter; j += 1) {
                for (int i = 0; i < dim; i += 1) {
                    in2[i] = f.readInt();
                }
            }
            System.out.println("  RAF Int read:  " + 4 * dim * iter / (1000 * deltaTime()));

            synchronized (f) {
                f.seek(0);
                for (int j = 0; j < iter; j += 1) {
                    for (int i = 0; i < dim; i += 1) {
                        f.writeInt(in[i]);
                    }
                }
                System.out.println("  SyncRAF Int write: " + 4 * dim * iter / (1000 * deltaTime()));
                f.seek(0);
                resetTime();
                for (int j = 0; j < iter; j += 1) {
                    for (int i = 0; i < dim; i += 1) {
                        in2[i] = f.readInt();
                    }
                }
            }
            System.out.println("  SyncRAF Int read:  " + 4 * dim * iter / (1000 * deltaTime()));
        } finally {
            SafeClose.close(f);
        }
    }

    public void standardStreamTest(String filename, int iter, int[] in, int[] in2) throws Exception {
        System.out.println("Standard I/O library: java.io.DataXXputStream");
        System.out.println("                      layered atop a BufferedXXputStream");
        DataOutputStream f = null;
        DataInputStream is = null;
        try {
            f = new DataOutputStream(new BufferedOutputStream(new FileOutputStream(filename), 32768));
            resetTime();
            int dim = in.length;
            for (int j = 0; j < iter; j += 1) {
                for (int i = 0; i < dim; i += 1) {
                    f.writeInt(in[i]);
                }
            }
            f.flush();
            f.close();
            System.out.println("  DIS Int write: " + 4 * dim * iter / (1000 * deltaTime()));

            is = new DataInputStream(new BufferedInputStream(new FileInputStream(filename), 32768));
            resetTime();
            for (int j = 0; j < iter; j += 1) {
                for (int i = 0; i < dim; i += 1) {
                    in2[i] = is.readInt();
                }
            }
            is.close();
            System.out.println("  DIS Int read:  " + 4 * dim * iter / (1000 * deltaTime()));

            f = new DataOutputStream(new BufferedOutputStream(new FileOutputStream(filename), 32768));
            resetTime();
            dim = in.length;
            synchronized (f) {
                for (int j = 0; j < iter; j += 1) {
                    for (int i = 0; i < dim; i += 1) {
                        f.writeInt(in[i]);
                    }
                }
                f.flush();
                f.close();
                System.out.println("  DIS Int write: " + 4 * dim * iter / (1000 * deltaTime()));

                is = new DataInputStream(new BufferedInputStream(new FileInputStream(filename), 32768));
                resetTime();
                for (int j = 0; j < iter; j += 1) {
                    for (int i = 0; i < dim; i += 1) {
                        in2[i] = is.readInt();
                    }
                }
                is.close();
            }
            System.out.println("  DIS Int read:  " + 4 * dim * iter / (1000 * deltaTime()));
        } finally {
            SafeClose.close(f);
            SafeClose.close(is);
        }
    }

    void testArray(ArrayDataInput bf, String label, Object array) throws Exception {
        Object newArray = ArrayFuncs.mimicArray(array, ArrayFuncs.getBaseClass(array));
        bf.readLArray(newArray);
        boolean state = TestArrayFuncs.arrayEquals(array, newArray);
        assertEquals(label, true, state);
    }

    @Test
    public void testBufferedFile() throws Exception {

        double[][] td = new double[100][600];
        for (int i = 0; i < 100; i += 1) {
            for (int j = 0; j < 600; j += 1) {
                td[i][j] = i + 2 * j;
            }
        }
        int[][][] ti = new int[5][4][3];
        for (int i = 0; i < 5; i += 1) {
            for (int j = 0; j < 4; j += 1) {
                for (int k = 0; k < 3; k += 1) {
                    ti[i][j][k] = i * j * k;
                }
            }
        }

        float[][] tf = new float[10][];
        for (int i = 0; i < 10; i += 1) {
            tf[i] = new float[i];
            for (int j = 0; j < i; j += 1) {
                tf[i][j] = (float) Math.sin(i * j);
            }
        }

        boolean[] tb = new boolean[100];
        for (int i = 2; i < 100; i += 1) {
            tb[i] = !tb[i - 1];
        }

        short[][] ts = new short[5][5];
        ts[2][2] = 222;

        byte[] tbyte = new byte[1024];
        for (int i = 0; i < tbyte.length; i += 1) {
            tbyte[i] = (byte) i;
        }

        char[] tc = new char[10];
        tc[3] = 'c';

        long[][][] tl0 = new long[1][1][1];
        long[][][] tl1 = new long[1][1][0];

        BufferedFile bf = new BufferedFile("jtest.fil", "rw", 64);

        bf.writeArray(td);
        bf.writeArray(tf);
        bf.writeArray(ti);
        bf.writeArray(ts);
        bf.writeArray(tb);
        bf.writeArray(tbyte);
        bf.writeArray(tc);
        bf.writeArray(tl0);
        bf.writeArray(tl1);
        bf.writeArray(ts);

        bf.close();
        // extra small buffer to get into special cases
        bf = new BufferedFile("jtest.fil", "r", 64);

        boolean thrown = false;

        try {
            bf.writeArray(td);
        } catch (Exception e) {
            thrown = true;
        }

        assertEquals("BufferedFile protections", true, thrown);
        try {
            bf.close();
        } catch (Exception e) {
        }

        // extra small buffer to get into special cases
        bf = new BufferedFile("jtest.fil", "r", 64);

        testArray(bf, "double", td);
        testArray(bf, "float", tf);
        testArray(bf, "int", ti);
        testArray(bf, "short", ts);
        testArray(bf, "bool", tb);
        testArray(bf, "byte", tbyte);
        testArray(bf, "char", tc);
        testArray(bf, "long1", tl0);
        testArray(bf, "longnull", tl1);
        testArray(bf, "short2", ts);
    }

    @Test
    public void testBufferedStreams() throws Exception {

        double[][] td = new double[100][600];
        for (int i = 0; i < 100; i += 1) {
            for (int j = 0; j < 600; j += 1) {
                td[i][j] = i + 2 * j;
            }
        }
        int[][][] ti = new int[5][4][3];
        for (int i = 0; i < 5; i += 1) {
            for (int j = 0; j < 4; j += 1) {
                for (int k = 0; k < 3; k += 1) {
                    ti[i][j][k] = i * j * k;
                }
            }
        }

        float[][] tf = new float[10][];
        for (int i = 0; i < 10; i += 1) {
            tf[i] = new float[i];
            for (int j = 0; j < i; j += 1) {
                tf[i][j] = (float) Math.sin(i * j);
            }
        }

        boolean[] tb = new boolean[100];
        for (int i = 2; i < 100; i += 1) {
            tb[i] = !tb[i - 1];
        }

        short[][] ts = new short[5][5];
        ts[2][2] = 222;

        byte[] tbyte = new byte[1024];
        for (int i = 0; i < tbyte.length; i += 1) {
            tbyte[i] = (byte) i;
        }

        char[] tc = new char[10];
        tc[3] = 'c';

        long[][][] tl0 = new long[1][1][1];
        long[][][] tl1 = new long[1][1][0];

        BufferedDataOutputStream bf = new BufferedDataOutputStream(new FileOutputStream("jtest.fil"));

        bf.writeArray(td);
        bf.writeArray(tf);
        bf.writeArray(ti);
        bf.writeArray(ts);
        bf.writeArray(tb);
        bf.writeArray(tbyte);
        bf.writeArray(tc);
        bf.writeArray(tl0);
        bf.writeArray(tl1);
        bf.writeArray(ts);

        for (int index = 0; index < 10000; index++) {
            bf.write('X');
        }
        bf.write('Y');

        bf.close();

        // do not allow the use of the skip method to simulate streams that do
        // not support it.
        FileInputStream fileInput = new FileInputStream("jtest.fil") {

            @Override
            public long skip(long n) throws IOException {
                throw new IOException("not supported");
            }
        };
        BufferedDataInputStream bi = new BufferedDataInputStream(fileInput);

        testArray(bi, "sdouble", td);
        testArray(bi, "sfloat", tf);
        testArray(bi, "sint", ti);
        testArray(bi, "sshort", ts);
        testArray(bi, "sbool", tb);
        testArray(bi, "sbyte", tbyte);
        testArray(bi, "schar", tc);
        testArray(bi, "slong1", tl0);
        testArray(bi, "slongnull", tl1);
        testArray(bi, "sshort2", ts);
        bi.skipBytes(10000);
        assertEquals('Y', bi.read());
    }

    @Test
    public void testSomePrimitives() throws Exception {
        BufferedFile bf = new BufferedFile("target/bufferedFilePrim.test", "rw");
        bf.writeByte(120);
        bf.writeByte(255);
        String[] testStrings = {
            "string 1",
            "string 2",
            "string 3",
            "string 4",
            "string 5",
        };
        bf.write(testStrings);
        bf.write(testStrings, 1, 3);
        FitsFactory.setUseUnicodeChars(true);
        bf.writeChars("abc");
        FitsFactory.setUseUnicodeChars(false);
        bf.writeChars("def");
        bf.writeBytes("test\n");
        assertEquals(80, bf.length());
        
        bf.close();

        bf = new BufferedFile("target/bufferedFilePrim.test");
        assertEquals(120, bf.read());
        assertEquals(255, bf.readUnsignedByte());

        byte[] bytes = new byte[8 * 5];
        bf.readFully(bytes);
        assertEquals("string 1string 2string 3string 4string 5", AsciiFuncs.asciiString(bytes));

        byte[] bytes2 = new byte[8 * 3];
        bf.read(bytes2);
        assertEquals("string 2string 3string 4", AsciiFuncs.asciiString(bytes2));

        FitsFactory.setUseUnicodeChars(true);
        assertEquals('a', bf.readChar());
        assertEquals('b', bf.readChar());
        assertEquals('c', bf.readChar());
        
        FitsFactory.setUseUnicodeChars(false);
        assertEquals('d', bf.readChar());
        assertEquals('e', bf.readChar());
        assertEquals('f', bf.readChar());
        
        assertEquals("test", bf.readLine());

        bf.close();

    }

    @Test
    public void testCloseIS() throws Exception {
        final ProcessSimulator proc = new ProcessSimulator();

        InputStreamControl compressed = new InputStreamControl();
        CloseIS closeIs = new CloseIS(proc, compressed);
        long start = System.currentTimeMillis();
        while (!proc.err.started || !compressed.started) {
            Thread.sleep(10L);
            if (System.currentTimeMillis() - start > 2000) {
                Assert.fail("not all streams started");
            }
        }
        compressed.exception = true;
        proc.in.exception = true;
        compressed.block = proc.err.block = proc.in.block = proc.out.block = false;
        start = System.currentTimeMillis();
        while (!compressed.closed) {
            Thread.sleep(10L);
            if (System.currentTimeMillis() - start > 2000) {
                Assert.fail("not all streams closed");
            }
        }
        IOException expected = null;
        try {
            closeIs.read();
        } catch (IOException e) {
            expected = e;
        }
        Assert.assertNotNull(expected);
        // check if this was the original exception of the compressed stream.
        Assert.assertEquals("" + compressed.hashCode(), expected.getMessage());
        closeIs.close();
        start = System.currentTimeMillis();
        while (!proc.in.closed || !proc.err.closed || !proc.out.closed || !compressed.closed) {
            Thread.sleep(10L);
            if (System.currentTimeMillis() - start > 2000) {
                Assert.fail("not all streams closed");
            }
        }
    }

    @Test
    public void testNullArray() throws IOException {
        BufferedDataInputStream bf = new BufferedDataInputStream(new ByteArrayInputStream(new byte[10]));
        assertEquals(bf.readLArray(null), 0L);
    }

    @Test(expected = IOException.class)
    public void testNoArray() throws IOException {
        BufferedDataInputStream bf = new BufferedDataInputStream(new ByteArrayInputStream(new byte[10]));
        assertEquals(bf.readLArray(Integer.valueOf(0)), 0L);
    }

    @Test(expected = EOFException.class)
    public void testSmallArray() throws IOException {
        BufferedDataInputStream bf = new BufferedDataInputStream(new ByteArrayInputStream(new byte[10]));
        assertEquals(bf.readLArray(new byte[11]), 0L);
    }

    @Test(expected = IOException.class)
    public void testFullyOutside() throws IOException {
        BufferedDataInputStream bf = new BufferedDataInputStream(new ByteArrayInputStream(new byte[10]));
        bf.readFully(new byte[5], 10, 5);
    }

    @Test(expected = EOFException.class)
    public void testFullyEOF() throws IOException {
        BufferedDataInputStream bf = new BufferedDataInputStream(new ByteArrayInputStream(new byte[10]));
        bf.readFully(new byte[12], 0, 12);
    }
}<|MERGE_RESOLUTION|>--- conflicted
+++ resolved
@@ -594,18 +594,7 @@
         FitsFactory.setDefaults();
     }
 
-    @Test
-<<<<<<< HEAD
-    public void datailTestAscii() throws Exception {
-        FitsFactory.setUseUnicodeChars(false);
-        doTest("target/bufferedFile.test", 1000, 1);
-    }
-
-    @Test
-    public void datailTest2Ascii() throws Exception {
-        FitsFactory.setUseUnicodeChars(false);
-        doTest("target/bufferedFile2.test", 2000, 4);
-=======
+
     public void datailTest() throws Exception {
         doTest("target/bufferedFile.test", 1000, 1000);
     }
@@ -613,21 +602,8 @@
     @Test
     public void datailTest2() throws Exception {
         doTest("target/bufferedFile2.test", 2000, 4000);
->>>>>>> 223e1040
     }
     
-    @Test
-    public void datailTestUnicode() throws Exception {
-        FitsFactory.setUseUnicodeChars(true);
-        doTest("target/bufferedFileU.test", 1000, 1);
-    }
-
-    @Test
-    public void datailTest2Unicode() throws Exception {
-        FitsFactory.setUseUnicodeChars(true);
-        doTest("target/bufferedFile2U.test", 2000, 4);
-    }
-
     /**
      * Usage: java nom.tam.util.test.BufferedFileTester file [dim [iter
      * [flags]]] where file is the file to be read and written. dim is the
