--- conflicted
+++ resolved
@@ -95,14 +95,7 @@
 import nom.tam.util.SafeClose;
 import nom.tam.util.test.ThrowAnyException;
 
-<<<<<<< HEAD
-import org.junit.After;
-import org.junit.Assert;
-import org.junit.Before;
-import org.junit.Test;
-
-=======
->>>>>>> 0dbdda1e
+
 public class BaseFitsTest {
 
     private static final class TestUndefinedData extends UndefinedData {
@@ -1244,7 +1237,6 @@
         fits.rewrite();
     }
 
-<<<<<<< HEAD
     @Test
     public void testRandomAccessInit() throws Exception {
         try (final Fits fits = new Fits(new TestRandomAccessFileIO())) {
@@ -1253,8 +1245,6 @@
         }
     }
 
-=======
->>>>>>> 0dbdda1e
     @Test(expected = FitsException.class)
     public void rewriteTestException() throws Exception {
         Fits fits = new Fits(new File("src/test/resources/nom/tam/fits/test/test.fits"));
@@ -1264,8 +1254,6 @@
         }
         fits.rewrite();
     }
-<<<<<<< HEAD
-=======
 
     @Test
     public void autoExtensionTest() throws Exception {
@@ -1287,7 +1275,6 @@
         assertFalse(hdus[1].getHeader().containsKey(Standard.SIMPLE));
         assertTrue(hdus[1].getHeader().containsKey(Standard.XTENSION));
     }
->>>>>>> 0dbdda1e
 
     private final static class TestRandomAccessFileIO extends java.io.RandomAccessFile implements RandomAccessFileIO {
         public TestRandomAccessFileIO() throws FileNotFoundException {
