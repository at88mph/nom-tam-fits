package nom.tam.fits.test;

/*
 * #%L
 * nom.tam FITS library
 * %%
 * Copyright (C) 2004 - 2021 nom-tam-fits
 * %%
 * This is free and unencumbered software released into the public domain.
 * 
 * Anyone is free to copy, modify, publish, use, compile, sell, or
 * distribute this software, either in source code form or as a compiled
 * binary, for any purpose, commercial or non-commercial, and by any
 * means.
 * 
 * In jurisdictions that recognize copyright laws, the author or authors
 * of this software dedicate any and all copyright interest in the
 * software to the public domain. We make this dedication for the benefit
 * of the public at large and to the detriment of our heirs and
 * successors. We intend this dedication to be an overt act of
 * relinquishment in perpetuity of all present and future rights to this
 * software under copyright law.
 * 
 * THE SOFTWARE IS PROVIDED "AS IS", WITHOUT WARRANTY OF ANY KIND,
 * EXPRESS OR IMPLIED, INCLUDING BUT NOT LIMITED TO THE WARRANTIES OF
 * MERCHANTABILITY, FITNESS FOR A PARTICULAR PURPOSE AND NONINFRINGEMENT.
 * IN NO EVENT SHALL THE AUTHORS BE LIABLE FOR ANY CLAIM, DAMAGES OR
 * OTHER LIABILITY, WHETHER IN AN ACTION OF CONTRACT, TORT OR OTHERWISE,
 * ARISING FROM, OUT OF OR IN CONNECTION WITH THE SOFTWARE OR THE USE OR
 * OTHER DEALINGS IN THE SOFTWARE.
 * #L%
 */

import static nom.tam.fits.header.Checksum.CHECKSUM;
import static nom.tam.fits.header.Checksum.DATASUM;
import static org.junit.Assert.assertEquals;
import static org.junit.Assert.assertFalse;
import static org.junit.Assert.assertNotEquals;
import static org.junit.Assert.assertTrue;

import java.io.ByteArrayOutputStream;
import java.io.File;
import java.io.FileInputStream;
import java.util.Arrays;

import org.junit.Ignore;
import org.junit.Test;

import nom.tam.fits.BasicHDU;
import nom.tam.fits.Fits;
import nom.tam.fits.FitsException;
import nom.tam.fits.FitsFactory;
import nom.tam.fits.Header;
import nom.tam.fits.ImageData;
import nom.tam.fits.ImageHDU;
import nom.tam.fits.header.Bitpix;
import nom.tam.fits.header.Standard;
import nom.tam.fits.utilities.FitsCheckSum;
import nom.tam.util.ArrayDataOutput;
import nom.tam.util.FitsIO;
import nom.tam.util.FitsInputStream;
import nom.tam.util.FitsOutputStream;
<<<<<<< HEAD
=======
import nom.tam.util.RandomAccess;
>>>>>>> 7a48a96e
import nom.tam.util.test.ThrowAnyException;

/**
 * @author tmcglynn
 */
public class ChecksumTest {

    @Test(expected = IllegalArgumentException.class)
    public void testChecksumDataFail() throws Exception {
        FitsCheckSum.checksum(new byte[999]);
    }

    @Test(expected = FitsException.class)
    public void testChecksumDataFailException() throws Exception {
        int[][] data = new int[][] {{1, 2}, {3, 4}, {5, 6}};
        ImageData d = ImageHDU.encapsulate(data);
        Header h = ImageHDU.manufactureHeader(d);
        BasicHDU<?> bhdu = new ImageHDU(h, d) {

            @Override
            public ImageData getData() {
                ThrowAnyException.throwIOException("fake");
                return null;
            }
        };
        Fits.setChecksum(bhdu);

    }

    @Test
    public void testChecksum() throws Exception {
        // AK: This test requires long strings to be disabled.
        FitsFactory.setLongStringsEnabled(false);
        Fits f = new Fits();
        int[][] data = new int[][] {{1, 2}, {3, 4}, {5, 6}};
        BasicHDU<?> bhdu1 = FitsFactory.hduFactory(data);

        BasicHDU<?> bhdu = bhdu1;
        f.addHDU(bhdu);

        Fits.setChecksum(bhdu);
        ByteArrayOutputStream bs = new ByteArrayOutputStream();
        FitsOutputStream bdos = new FitsOutputStream(bs);
        f.write(bdos);
        bdos.close();
        byte[] stream = bs.toByteArray();
        long chk = Fits.checksum(stream);
        int val = (int) chk;

        assertEquals("CheckSum test", -1, val);
    }

    @Test
    public void testCheckSumBasic() throws Exception {
        FileInputStream in = new FileInputStream("src/test/resources/nom/tam/fits/test/test.fits");
        Fits fits = new Fits();
        fits.setStream(new FitsInputStream(in));
        fits.read();
        in.close();
        fits.setChecksum();
    }

    @Test
    public void testCheckSum2() throws Exception {
        // AK: This test requires long strings to be disabled.
        FitsFactory.setLongStringsEnabled(false);
        FileInputStream in = new FileInputStream("src/test/resources/nom/tam/fits/test/test.fits");
        Fits fits = new Fits();
        fits.setStream(new FitsInputStream(in));
        fits.read();
        in.close();
        fits.setChecksum();
        assertEquals("kGpMn9mJkEmJk9mJ", fits.getHDU(0).getHeader().getStringValue("CHECKSUM"));
    }

    // TODO This test fails in the CI for some reason, but not locally.
    @Ignore
    @Test
    public void testIntegerOverflowChecksum() throws Exception {
        byte[][] data = new byte[2][1440];
        Arrays.fill(data[0], (byte) 17); // this generates a high checksum.
        Arrays.fill(data[1], (byte) 17); // this generates a high checksum.
        ImageData imageData = ImageHDU.encapsulate(data);
        ImageHDU imageHdu = new ImageHDU(ImageHDU.manufactureHeader(imageData), imageData);
        // now force no now date in the header (will change the checksum)
        imageHdu.card(Standard.SIMPLE).comment("XXX").value(true);
        imageHdu.setChecksum();
        assertEquals("CVfXFTeVCTeVCTeV", imageHdu.getHeader().card(CHECKSUM).card().getValue());
    }

    @Test
    public void testCheckSumDeferred() throws Exception {
        Fits fits = new Fits("src/test/resources/nom/tam/fits/test/test.fits");
        ImageHDU im = (ImageHDU) fits.readHDU();

        assertTrue("deferred before checksum", im.getData().isDeferred());
        fits.setChecksum();
        assertTrue("deferrred after checksum", im.getData().isDeferred());
        String sum1 = im.getHeader().getStringValue(CHECKSUM);

        // Now load the data in RAM and repeat.
        im.getData().getData();
        assertFalse("loaded before checksum", im.getData().isDeferred());
        fits.setChecksum();

        String sum2 = im.getHeader().getStringValue(CHECKSUM);
        assertEquals(sum1, sum2);
    }

    @Test
    public void testCheckSumVerify() throws Exception {
        Fits fits = new Fits("src/test/resources/nom/tam/fits/test/test.fits");
        fits.read();
        fits.setChecksum();

        ImageHDU im = (ImageHDU) fits.getHDU(0);
        Header h = im.getHeader();

        // Deferred read
        assertEquals(FitsCheckSum.checksum(im.getData()), im.getStoredDatasum());
        assertEquals(FitsCheckSum.checksum(im), im.getStoredChecksum());
        assertEquals(fits.calcChecksum(0), im.getStoredChecksum());

        // in-memory
        im.setChecksum();
        assertEquals(im.getData().calcChecksum(), im.getStoredDatasum());
        assertEquals(im.calcChecksum(), im.getStoredChecksum());
    }

    @Test
    public void testCheckSumVerifyFail() throws Exception {
        Fits fits = new Fits("src/test/resources/nom/tam/fits/test/test.fits");
        fits.read();
        fits.setChecksum();

        ImageHDU im = (ImageHDU) fits.getHDU(0);
        Header h = im.getHeader();

        short[][] data = (short[][]) im.getData().getData();
        data[0][0]++;

        // Deferree read
        assertNotEquals(FitsCheckSum.checksum(im.getData()), im.getStoredDatasum());
        assertNotEquals(FitsCheckSum.checksum(im), im.getStoredChecksum());
        assertNotEquals(fits.calcChecksum(0), im.getStoredChecksum());

        // in-memory
        assertNotEquals(im.getData().calcChecksum(), im.getStoredDatasum());
        assertNotEquals(im.calcChecksum(), im.getStoredChecksum());
    }

    @Test
    public void testCheckSumIncrement() throws Exception {
        Fits fits = new Fits("src/test/resources/nom/tam/fits/test/test.fits");
        fits.read();
        fits.setChecksum();

        ImageHDU im = (ImageHDU) fits.getHDU(0);
        Header h = im.getHeader();

        short[][] data = (short[][]) im.getData().getData();

        data[0][0]++;

        FitsCheckSum.setDatasum(h, FitsCheckSum.checksum(im.getData()));

        // Deferred read
        assertEquals(FitsCheckSum.checksum(im.getData()), im.getStoredDatasum());
        assertEquals(FitsCheckSum.checksum(im), im.getStoredChecksum());
        assertEquals(fits.calcChecksum(0), im.getStoredChecksum());

        // in-memory
        im.setChecksum();
        assertEquals(im.getData().calcChecksum(), im.getStoredDatasum());
        assertEquals(im.calcChecksum(), im.getStoredChecksum());
    }

    @Test
    public void testCheckSumDecode() throws Exception {
        long sum = 20220829;
        assertEquals(sum, FitsCheckSum.decode(FitsCheckSum.encode(sum)));
        assertEquals(sum, FitsCheckSum.decode(FitsCheckSum.encode(sum, false), false));
        assertEquals(sum, FitsCheckSum.decode(FitsCheckSum.encode(sum, true), true));
        assertEquals(sum, FitsCheckSum.decode(FitsCheckSum.checksumEnc(sum, false), false));
        assertEquals(sum, FitsCheckSum.decode(FitsCheckSum.checksumEnc(sum, true), true));
    }

    @Test(expected = IllegalArgumentException.class)
    public void testCheckSumDecodeInvalidLength() throws Exception {
        FitsCheckSum.decode("");
    }

    @Test(expected = IllegalArgumentException.class)
    public void testCheckSumDecodeInvalidChars() throws Exception {
        byte[] b = new byte[16];
        Arrays.fill(b, (byte) 0x2f);
        FitsCheckSum.decode(new String(b));
    }

    @Test(expected = FitsException.class)
    public void testCheckSumNoDatasum() throws Exception {
        FitsCheckSum.getStoredDatasum(new Header());
    }

    @Test(expected = FitsException.class)
    public void testCheckSumNoChecksum() throws Exception {
        FitsCheckSum.getStoredChecksum(new Header());
    }

    @Test
    public void testCheckSumwWrap() throws Exception {
        assertEquals(0, FitsCheckSum.sumOf(Integer.MAX_VALUE, Integer.MAX_VALUE) & ~FitsIO.INTEGER_MASK);
    }

    @Test
    public void testCheckSumAutoAdd() throws Exception {
        Header h = new Header();
        h.setSimple(true);
        h.setBitpix(Bitpix.INTEGER);
        h.setNaxes(0);
        FitsCheckSum.checksum(h);
        assertTrue(h.containsKey(CHECKSUM));
    }

    @Test
    public void testCheckSumKeep() throws Exception {
        Header h = new Header();
        h.setSimple(true);
        h.setBitpix(Bitpix.INTEGER);
        h.setNaxes(0);
        h.addValue(CHECKSUM, "blah");
        FitsCheckSum.checksum(h);
        assertEquals("blah", h.getStringValue(CHECKSUM));
    }

    @Test
    public void testCheckSumSubtract() throws Exception {
        long a = 20220829;
        long b = 19740131;

        long sum = FitsCheckSum.sumOf(a, b);

        assertEquals(b, FitsCheckSum.differenceOf(sum, a));
        assertEquals(a, FitsCheckSum.differenceOf(sum, b));
    }

    @Test(expected = FitsException.class)
    public void testSetChecksumFitsException() throws Exception {
        ImageData data = new ImageData() {
            @Override
            public void write(ArrayDataOutput bdos) throws FitsException {
                throw new FitsException("not implemented");
            }
        };

        Header h = new Header();
        h.setSimple(true);
        h.setBitpix(Bitpix.INTEGER);
        h.setNaxes(0);

        ImageHDU im = new ImageHDU(h, data);
        FitsCheckSum.setChecksum(im);
    }

    @Test
    public void testChecksumFitsLoaded() throws Exception {
        Fits fits = new Fits(new File("src/test/resources/nom/tam/fits/test/test.fits"));
        fits.read();
        fits.setChecksum();
        BasicHDU<?> hdu = fits.getHDU(0);
        Header h = hdu.getHeader();
        assertTrue(h.containsKey(CHECKSUM));
        assertTrue(h.containsKey(DATASUM));
        assertNotEquals(0, hdu.getStoredChecksum());
        assertNotEquals(0, hdu.getStoredDatasum());
    }

    @Test
    public void testChecksumFitsUnloaded() throws Exception {
        Fits fits = new Fits(new File("src/test/resources/nom/tam/fits/test/test.fits"));
        fits.setChecksum();
        BasicHDU<?> hdu = fits.getHDU(0);
        Header h = hdu.getHeader();
        assertTrue(h.containsKey(CHECKSUM));
        assertTrue(h.containsKey(DATASUM));
        assertNotEquals(0, hdu.getStoredChecksum());
        assertNotEquals(0, hdu.getStoredDatasum());
    }

    @Test
    public void testChecksumFitsCreated() throws Exception {
        int[][] data = new int[5][5];
        data[0][0] = 1;
        Fits fits = new Fits();
        fits.addHDU(FitsFactory.hduFactory(data));
        fits.setChecksum();
        BasicHDU<?> hdu = fits.getHDU(0);
        Header h = hdu.getHeader();
        assertTrue(h.containsKey(CHECKSUM));
        assertTrue(h.containsKey(DATASUM));
        assertNotEquals(0, hdu.getStoredChecksum());
        assertNotEquals(0, hdu.getStoredDatasum());
    }

<<<<<<< HEAD
=======
    @Test
    public void testChecksumNullFile() throws Exception {
        assertEquals(0, FitsCheckSum.checksum((RandomAccess) null, 0, 1000));
    }

    @Test
    public void testDeferredChecksumRange() throws Exception {
        int[][] im = new int[10][10];

        for (int i = 0; i < 10; i++)
            for (int j = 0; j < 10; j++)
                im[i][j] = i + j;

        ImageHDU hdu = (ImageHDU) FitsFactory.hduFactory(im);
        long sum = hdu.getData().calcChecksum();

        Fits fits = new Fits();
        fits.addHDU(hdu);
        fits.addHDU(hdu);

        fits.write("target/checksumRangeTest.fits");
        fits.close();

        fits = new Fits("target/checksumRangeTest.fits");
        assertEquals(sum, fits.calcDatasum(0));
        fits.close();
    }
>>>>>>> 7a48a96e
}<|MERGE_RESOLUTION|>--- conflicted
+++ resolved
@@ -60,10 +60,7 @@
 import nom.tam.util.FitsIO;
 import nom.tam.util.FitsInputStream;
 import nom.tam.util.FitsOutputStream;
-<<<<<<< HEAD
-=======
 import nom.tam.util.RandomAccess;
->>>>>>> 7a48a96e
 import nom.tam.util.test.ThrowAnyException;
 
 /**
@@ -368,8 +365,6 @@
         assertNotEquals(0, hdu.getStoredDatasum());
     }
 
-<<<<<<< HEAD
-=======
     @Test
     public void testChecksumNullFile() throws Exception {
         assertEquals(0, FitsCheckSum.checksum((RandomAccess) null, 0, 1000));
@@ -397,5 +392,4 @@
         assertEquals(sum, fits.calcDatasum(0));
         fits.close();
     }
->>>>>>> 7a48a96e
 }