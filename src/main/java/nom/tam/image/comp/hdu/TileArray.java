package nom.tam.image.comp.hdu;

/*
 * #%L
 * nom.tam FITS library
 * %%
 * Copyright (C) 1996 - 2015 nom-tam-fits
 * %%
 * This is free and unencumbered software released into the public domain.
 * 
 * Anyone is free to copy, modify, publish, use, compile, sell, or
 * distribute this software, either in source code form or as a compiled
 * binary, for any purpose, commercial or non-commercial, and by any
 * means.
 * 
 * In jurisdictions that recognize copyright laws, the author or authors
 * of this software dedicate any and all copyright interest in the
 * software to the public domain. We make this dedication for the benefit
 * of the public at large and to the detriment of our heirs and
 * successors. We intend this dedication to be an overt act of
 * relinquishment in perpetuity of all present and future rights to this
 * software under copyright law.
 * 
 * THE SOFTWARE IS PROVIDED "AS IS", WITHOUT WARRANTY OF ANY KIND,
 * EXPRESS OR IMPLIED, INCLUDING BUT NOT LIMITED TO THE WARRANTIES OF
 * MERCHANTABILITY, FITNESS FOR A PARTICULAR PURPOSE AND NONINFRINGEMENT.
 * IN NO EVENT SHALL THE AUTHORS BE LIABLE FOR ANY CLAIM, DAMAGES OR
 * OTHER LIABILITY, WHETHER IN AN ACTION OF CONTRACT, TORT OR OTHERWISE,
 * ARISING FROM, OUT OF OR IN CONNECTION WITH THE SOFTWARE OR THE USE OR
 * OTHER DEALINGS IN THE SOFTWARE.
 * #L%
 */

import static nom.tam.fits.header.Compression.COMPRESSED_DATA_COLUMN;
import static nom.tam.fits.header.Compression.GZIP_COMPRESSED_DATA_COLUMN;
import static nom.tam.fits.header.Compression.UNCOMPRESSED_DATA_COLUMN;
import static nom.tam.fits.header.Compression.ZBITPIX;
import static nom.tam.fits.header.Compression.ZBLANK;
import static nom.tam.fits.header.Compression.ZBLANK_COLUMN;
import static nom.tam.fits.header.Compression.ZCMPTYPE;
import static nom.tam.fits.header.Compression.ZNAMEn;
import static nom.tam.fits.header.Compression.ZNAXIS;
import static nom.tam.fits.header.Compression.ZNAXISn;
import static nom.tam.fits.header.Compression.ZQUANTIZ;
import static nom.tam.fits.header.Compression.ZSCALE_COLUMN;
import static nom.tam.fits.header.Compression.ZTILEn;
import static nom.tam.fits.header.Compression.ZVALn;
import static nom.tam.fits.header.Compression.ZZERO_COLUMN;
import static nom.tam.fits.header.Standard.TTYPEn;

import java.lang.reflect.Array;
import java.math.BigDecimal;
import java.math.RoundingMode;
import java.nio.Buffer;
import java.nio.ByteBuffer;
import java.util.Arrays;
import java.util.concurrent.ExecutorService;

import nom.tam.fits.FitsException;
import nom.tam.fits.FitsFactory;
import nom.tam.fits.Header;
import nom.tam.fits.HeaderCard;
import nom.tam.fits.HeaderCardBuilder;
import nom.tam.fits.header.Compression;
import nom.tam.image.comp.ICompressOption;
import nom.tam.image.comp.ICompressOption.Parameter;
import nom.tam.image.comp.ITileCompressorProvider.ITileCompressorControl;
import nom.tam.image.comp.TileCompressorProvider;
import nom.tam.util.PrimitiveTypeEnum;

/**
 * This class represents a complete array of tiles describing an image ordered
 * from left to right and top down. the tiles all have the same geometry only
 * the tiles at the right side and the bottom side can have different sizes.
 */
class TileArray {

    private int[] axes;

    /**
     * an enum that interprets the value of the BITPIX keyword in the
     * uncompressed FITS image
     */
    private PrimitiveTypeEnum baseType;

    /**
     * ZCMPTYPE name of the algorithm that was used to compress
     */
    private String compressAlgorithm;

    private final CompressedImageData compressedImageData;

    private ByteBuffer compressedWholeArea;

    private ICompressOption.Parameter[] compressionParameter;

    private ICompressOption[] compressOptions;

    private ITileCompressorControl compressorControl;

    private Buffer decompressedWholeArea;

    private ITileCompressorControl gzipCompressorControl;

    private int naxis;

    /**
     * ZQUANTIZ name of the algorithm that was used to quantize
     */
    private String quantAlgorithm;

    private int[] tileAxes;

    private Tile[] tiles;

    private Integer zblank;

    /**
     * create a TileArray based on a compressed image data.
     *
     * @param compressedImageData
     *            the compressed image data.
     */
    public TileArray(CompressedImageData compressedImageData) {
        this.compressedImageData = compressedImageData;
    }

    private void addColumnToTable(CompressedImageHDU hdu, Object column, String columnName) throws FitsException {
        if (column != null) {
            hdu.setColumnName(hdu.addColumn(column) - 1, columnName, null);
        }
    }

    public void compress(CompressedImageHDU hdu) throws FitsException {
        executeAllTiles();
        // take the first blank as default value (if there is one)
        this.zblank = this.tiles[0].getBlank();
        for (ICompressOption option : compressOptions()) {
            ICompressOption.Parameter[] parameter = option.getCompressionParameters();
            if (this.compressionParameter == null) {
                this.compressionParameter = parameter;
            } else if (parameter != null) {
                this.compressionParameter = Arrays.copyOf(this.compressionParameter, this.compressionParameter.length + parameter.length);
                System.arraycopy(parameter, 0, this.compressionParameter, this.compressionParameter.length - parameter.length, parameter.length);
            }
        }
        writeColumns(hdu);
        writeHeader(hdu.getHeader());
    }

    public ICompressOption[] compressOptions() {
        if (this.compressorControl == null) {
            this.compressorControl = TileCompressorProvider.findCompressorControl(this.quantAlgorithm, this.compressAlgorithm, this.baseType.primitiveClass());
        }
        if (this.gzipCompressorControl == null) {
            this.gzipCompressorControl = TileCompressorProvider.findCompressorControl(null, Compression.ZCMPTYPE_GZIP_1, this.baseType.primitiveClass());
        }
        if (this.compressOptions == null) {
            this.compressOptions = this.compressorControl.options();
        }
        return this.compressOptions;
    }

    private void createTiles(ITileInitialisation init) {
        final int imageWidth = this.axes[0];
        final int imageHeight = this.axes[1];
        final int tileWidth = this.tileAxes[0];
        final int tileHeight = this.tileAxes[1];
<<<<<<< HEAD
        final int nrOfTilesOnXAxis = BigDecimal.valueOf(imageWidth).divide(BigDecimal.valueOf(tileWidth)).round(ROUNDIG_CONTEXT).intValue();
        final int nrOfTilesOnYAxis = BigDecimal.valueOf(imageHeight).divide(BigDecimal.valueOf(tileHeight)).round(ROUNDIG_CONTEXT).intValue();
=======
        final int nrOfTilesOnXAxis = new BigDecimal((double) imageWidth / (double) tileWidth).setScale(0, RoundingMode.CEILING).intValue();
        final int nrOfTilesOnYAxis = new BigDecimal((double) imageHeight / (double) tileHeight).setScale(0, RoundingMode.CEILING).intValue();
>>>>>>> bb683c2b
        int lastTileWidth = nrOfTilesOnXAxis * tileWidth - imageWidth;
        if (lastTileWidth == 0) {
            lastTileWidth = tileWidth;
        }
        int lastTileHeight = nrOfTilesOnYAxis * tileHeight - imageHeight;
        if (lastTileHeight == 0) {
            lastTileHeight = tileHeight;
        }
        int tileIndex = 0;
        this.tiles = new Tile[nrOfTilesOnXAxis * nrOfTilesOnYAxis];
        for (int y = 0; y < imageHeight; y += tileHeight) {
            boolean lastY = y + tileHeight >= imageHeight;
            for (int x = 0; x < imageWidth; x += tileWidth) {
                boolean lastX = x + tileWidth >= imageWidth;
                int dataOffset = y * imageWidth + x;
                this.tiles[tileIndex] = init.createTile(tileIndex)//
                        .setDimensions(dataOffset, lastX ? lastTileWidth : tileWidth, lastY ? lastTileHeight : tileHeight);
                init.init(this.tiles[tileIndex]);
                tileIndex++;
            }
        }
    }

    public Buffer decompress(Buffer decompressed, Header header) {
        int pixels = this.axes[0] * this.axes[1];
        this.decompressedWholeArea = decompressed;
        if (this.decompressedWholeArea == null) {
            this.decompressedWholeArea = this.baseType.newBuffer(pixels);
        }
        for (Tile tile : this.tiles) {
            tile.setWholeImageBuffer(this.decompressedWholeArea);
        }
        for (ICompressOption option : compressOptions()) {
            option.setCompressionParameter(this.compressionParameter);
        }
        executeAllTiles();
        this.decompressedWholeArea.rewind();
        return this.decompressedWholeArea;
    }

    private void executeAllTiles() {
        ExecutorService threadPool = FitsFactory.threadPool();
        for (Tile tile : this.tiles) {
            tile.execute(threadPool);
        }
        for (Tile tile : this.tiles) {
            tile.waitForResult();
        }
    }

    public PrimitiveTypeEnum getBaseType() {
        return this.baseType;
    }

    public int getBufferSize() {
        int bufferSize = 1;
        for (int axisValue : this.axes) {
            bufferSize *= axisValue;
        }
        return bufferSize;
    }

    public ByteBuffer getCompressedWholeArea() {
        return this.compressedWholeArea;
    }

    public ICompressOption[] getCompressOptions() {
        return this.compressOptions;
    }

    public ITileCompressorControl getCompressorControl() {
        return this.compressorControl;
    }

    public ITileCompressorControl getGzipCompressorControl() {
        return this.gzipCompressorControl;
    }

    public int getImageWidth() {
        return this.axes[0];
    }

    private <T> T getNullableColumn(Header header, Class<T> class1, String columnName) throws FitsException {
        for (int i = 1; i <= this.compressedImageData.getNCols(); i += 1) {
            String val = header.getStringValue(TTYPEn.n(i));
            if (val != null && val.trim().equals(columnName)) {
                return class1.cast(this.compressedImageData.getColumn(i - 1));
            }
        }
        return null;
    }

    private <T> T getNullableValue(Header header, Class<T> clazz) {
        HeaderCard card = header.findCard(ZBLANK);
        if (card != null) {
            return card.getValue(clazz, null);
        }
        return null;
    }

    public Tile getTile(int i) {
        return this.tiles[i];
    }

    protected TileArray prepareUncompressedData(final Buffer buffer) {
        this.compressedWholeArea = ByteBuffer.wrap(new byte[this.baseType.size() * this.axes[0] * this.axes[1]]);
        createTiles(new ITileInitialisation() {

            @Override
            public Tile createTile(int tileIndex) {
                return new CompressingTile(TileArray.this, tileIndex);
            }

            @Override
            public void init(Tile tile) {
                tile.setWholeImageBuffer(buffer);
                tile.setWholeImageCompressedBuffer(TileArray.this.compressedWholeArea);

            }
        });
        this.compressedWholeArea.rewind();
        return this;
    }

    protected TileArray read(Header header) throws FitsException {
        readHeader(header);
        this.compressAlgorithm = header.getStringValue(ZCMPTYPE);
        this.zblank = getNullableValue(header, Integer.class);
        this.quantAlgorithm = header.getStringValue(ZQUANTIZ);
        readZVALs(header);
        final Object[] compressed = getNullableColumn(header, Object[].class, COMPRESSED_DATA_COLUMN);
        final Object[] uncompressed = getNullableColumn(header, Object[].class, UNCOMPRESSED_DATA_COLUMN);
        final Object[] gzipCompressed = getNullableColumn(header, Object[].class, GZIP_COMPRESSED_DATA_COLUMN);
        final double[] zzero = getNullableColumn(header, double[].class, ZZERO_COLUMN);
        final double[] zscale = getNullableColumn(header, double[].class, ZSCALE_COLUMN);
        final int[] zblankColumn = getNullableColumn(header, int[].class, ZBLANK_COLUMN);

        createTiles(new ITileInitialisation() {

            @Override
            public Tile createTile(int tileIndex) {
                return new DecompressingTile(TileArray.this, tileIndex);
            }

            @Override
            public void init(Tile tile) {
                tile.setCompressed(compressed != null ? compressed[tile.getTileIndex()] : null, TileCompressionType.COMPRESSED)//
                        .setCompressed(uncompressed != null ? uncompressed[tile.getTileIndex()] : null, TileCompressionType.UNCOMPRESSED)//
                        .setCompressed(gzipCompressed != null ? gzipCompressed[tile.getTileIndex()] : null, TileCompressionType.GZIP_COMPRESSED)//
                        .setBlank(TileArray.this.zblank != null ? TileArray.this.zblank : zblankColumn == null ? null : zblankColumn[tile.getTileIndex()])//
                        .setZero(zzero == null ? Double.NaN : zzero[tile.getTileIndex()])//
                        .setScale(zscale == null ? Double.NaN : zscale[tile.getTileIndex()]);
            }
        });

        return this;
    }

    private void readAxis(Header header) throws FitsException {
        if (this.axes == null || this.axes.length == 0) {
            this.naxis = header.getIntValue(ZNAXIS);
            this.axes = new int[this.naxis];
            for (int i = 1; i <= this.naxis; i += 1) {
                int axisValue = header.getIntValue(ZNAXISn.n(i), -1);
                this.axes[i - 1] = axisValue;
                if (this.axes[i - 1] == -1) {
                    throw new FitsException("Required ZNAXISn not found");
                }
            }
        }
    }

    private void readBaseType(Header header) {
        if (this.baseType == null) {
            this.baseType = PrimitiveTypeEnum.valueOf(header.getIntValue(ZBITPIX));
        }
    }

    protected void readHeader(Header header) throws FitsException {
        readBaseType(header);
        readAxis(header);
        readTileAxis(header);
    }

    private void readTileAxis(Header header) {
        if (this.tileAxes == null || this.tileAxes.length == 0) {
            this.tileAxes = new int[this.axes.length];
            Arrays.fill(this.tileAxes, 1);
            this.tileAxes[0] = this.axes[0];
            for (int i = 1; i <= this.naxis; i += 1) {
                HeaderCard card = header.findCard(ZTILEn.n(i));
                if (card != null) {
                    this.tileAxes[i - 1] = card.getValue(Integer.class, this.axes[i - 1]);
                }
            }
        }
    }

    private void readZVALs(Header header) {
        int nval = 1;
        HeaderCard card = header.findCard(ZNAMEn.n(nval));
        HeaderCard value;
        while (card != null) {
            card = header.findCard(ZNAMEn.n(++nval));
        }
        this.compressionParameter = new ICompressOption.Parameter[nval--];
        while (nval > 0) {
            card = header.findCard(ZNAMEn.n(nval));
            value = header.findCard(ZVALn.n(nval));
            ICompressOption.Parameter parameter = new ICompressOption.Parameter(card.getValue(), value.getValue(value.valueType(), null));
            this.compressionParameter[--nval] = parameter;
        }
        this.compressionParameter[this.compressionParameter.length - 1] = new ICompressOption.Parameter(Compression.ZQUANTIZ.name(), this.quantAlgorithm);
    }

    public TileArray setCompressAlgorithm(String value) {
        this.compressAlgorithm = value;
        return this;
    }

    private <T> Object setInColumn(Object column, boolean predicate, Tile tile, Class<T> clazz, T value) {
        if (predicate) {
            if (column == null) {
                column = Array.newInstance(clazz, this.tiles.length);
            }
            Array.set(column, tile.getTileIndex(), value);
        }
        return column;
    }

    public TileArray setQuantAlgorithm(String value) {
        this.quantAlgorithm = value;
        return this;
    }

    public TileArray setTileAxes(int[] value) {
        this.tileAxes = value;
        return this;
    }

    private void writeColumns(CompressedImageHDU hdu) throws FitsException {
        Object compressedColumn = null;
        Object uncompressedColumn = null;
        Object gzipColumn = null;
        Object zzeroColumn = null;
        Object zscaleColumn = null;
        Object zblankColumn = null;
        for (Tile tile : this.tiles) {
            compressedColumn = setInColumn(compressedColumn, tile.getCompressionType() == TileCompressionType.COMPRESSED, tile, byte[].class, tile.getCompressedData());
            gzipColumn = setInColumn(gzipColumn, tile.getCompressionType() == TileCompressionType.GZIP_COMPRESSED, tile, byte[].class, tile.getCompressedData());
            uncompressedColumn = setInColumn(uncompressedColumn, tile.getCompressionType() == TileCompressionType.UNCOMPRESSED, tile, byte[].class, tile.getCompressedData());
            zblankColumn = setInColumn(zblankColumn, tile.getBlank() != null && !tile.getBlank().equals(this.zblank), tile, int.class, tile.getBlank());
            zzeroColumn = setInColumn(zzeroColumn, !Double.isNaN(tile.getZero()), tile, double.class, tile.getZero());
            zscaleColumn = setInColumn(zscaleColumn, !Double.isNaN(tile.getScale()), tile, double.class, tile.getScale());
        }
        addColumnToTable(hdu, compressedColumn, COMPRESSED_DATA_COLUMN);
        addColumnToTable(hdu, gzipColumn, GZIP_COMPRESSED_DATA_COLUMN);
        addColumnToTable(hdu, uncompressedColumn, UNCOMPRESSED_DATA_COLUMN);
        addColumnToTable(hdu, zblankColumn, ZBLANK_COLUMN);
        addColumnToTable(hdu, zzeroColumn, ZZERO_COLUMN);
        addColumnToTable(hdu, zscaleColumn, ZSCALE_COLUMN);
        hdu.getData().fillHeader(hdu.getHeader());
    }

    private void writeHeader(Header header) throws FitsException {
        HeaderCardBuilder cardBuilder = header.card(ZBITPIX);
        cardBuilder.value(this.baseType.bitPix())//
                .card(ZCMPTYPE).value(this.compressAlgorithm);
        if (this.zblank != null) {
            cardBuilder.card(ZBLANK).value(this.zblank);
        }
        if (this.quantAlgorithm != null) {
            cardBuilder.card(ZQUANTIZ).value(this.quantAlgorithm);
        }
        for (int i = 1; i <= this.tileAxes.length; i += 1) {
            cardBuilder.card(ZTILEn.n(i)).value(this.tileAxes[i - 1]);
        }
        int nval = 1;
        for (Parameter parameter : this.compressionParameter) {
            header.card(ZNAMEn.n(nval)).value(parameter.getName());
            Object value = parameter.getValue();
            if (value instanceof Integer) {
                header.card(ZVALn.n(nval)).value((Integer) value);
            } else {
                throw new FitsException("Unsupported compression parameter type");
            }
            nval++;
        }
    }
}<|MERGE_RESOLUTION|>--- conflicted
+++ resolved
@@ -166,13 +166,8 @@
         final int imageHeight = this.axes[1];
         final int tileWidth = this.tileAxes[0];
         final int tileHeight = this.tileAxes[1];
-<<<<<<< HEAD
-        final int nrOfTilesOnXAxis = BigDecimal.valueOf(imageWidth).divide(BigDecimal.valueOf(tileWidth)).round(ROUNDIG_CONTEXT).intValue();
-        final int nrOfTilesOnYAxis = BigDecimal.valueOf(imageHeight).divide(BigDecimal.valueOf(tileHeight)).round(ROUNDIG_CONTEXT).intValue();
-=======
         final int nrOfTilesOnXAxis = new BigDecimal((double) imageWidth / (double) tileWidth).setScale(0, RoundingMode.CEILING).intValue();
         final int nrOfTilesOnYAxis = new BigDecimal((double) imageHeight / (double) tileHeight).setScale(0, RoundingMode.CEILING).intValue();
->>>>>>> bb683c2b
         int lastTileWidth = nrOfTilesOnXAxis * tileWidth - imageWidth;
         if (lastTileWidth == 0) {
             lastTileWidth = tileWidth;
